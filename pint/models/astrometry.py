--- conflicted
+++ resolved
@@ -6,16 +6,9 @@
 import astropy.units as u
 import astropy.constants as const
 from astropy.coordinates.angles import Angle
-<<<<<<< HEAD
 from .timing_model import Parameter, MJDParameter, TimingModel, \
         MissingParameter, Cache
-
-# No light-seconds in astropy, WTF? ;)
-ls = u.def_unit('ls', const.c * 1.0 * u.s)
-=======
-from .timing_model import Parameter, MJDParameter, TimingModel, MissingParameter
 from pint import ls
->>>>>>> 135ce852
 
 class Astrometry(TimingModel):
 
