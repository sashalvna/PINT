from pint.models import parameter as p
from pint.models import model_builder as mb
from pint.utils import str2longdouble
from astropy.coordinates.angles import Angle
import astropy.time as time
import astropy.units as u
import numpy, os, unittest

testdir=os.path.join(os.getenv('PINT'),'tests');
datadir = os.path.join(testdir,'datafile')
os.chdir(datadir)

class TestParameters(unittest.TestCase):
    @classmethod
    def setUpClass(self):
        self.m = mb.get_model('B1855+09_NANOGrav_dfg+12_modified.par')
        self.mp = mb.get_model('prefixtest.par')
    def test_RAJ(self):
        """Check whether the value and units of RAJ parameter are ok"""
        num_unit = u.hourangle
        num_value = 18.960109246777776

        self.assertEqual(self.m.RAJ.num_unit, num_unit)
        self.assertEqual(self.m.RAJ.num_value, num_value)
        self.assertEqual(self.m.RAJ.value, num_value * num_unit)

    def test_DECJ(self):
        """Check whether the value and units of DECJ parameter are ok"""
        num_unit = u.deg
        num_value = 9.72146998888889
        self.assertEqual(self.m.DECJ.num_unit, num_unit)
        self.assertEqual(self.m.DECJ.num_value, num_value)
        self.assertEqual(self.m.DECJ.value, num_value*num_unit)

    def test_F0(self):
        """Check whether the value and units of F0 parameter are ok"""
        num_unit = u.Hz
        num_value = str2longdouble('186.49408156698235146')
        num_value = 186.49408156698235

        self.assertEqual(self.m.F0.num_unit, num_unit)
        self.assertTrue(
                numpy.isclose(self.m.F0.num_value, num_value, atol=1e-13))
        self.assertEqual(self.m.F0.num_value, num_value)

    def test_F0_uncertainty(self):
        uncertainty = 0.00000000000698911818
        num_unit = self.m.F0.num_unit
        self.assertEqual(self.m.F0.uncertainty, uncertainty * num_unit)

    def test_set_new_units(self):
        """Check whether we can set the units to non-standard ones """
        # Standard units
        num_unit = u.Hz
        str_unit = 'Hz'
        num_value = 186.49
        num_uncertainty = 0.00000000000698911818
        # New units
        num_unit_new = u.kHz
        str_unit_new = 'kHz'
        num_value_new = 0.18649
<<<<<<< HEAD

=======
        num_uncertainty_new = 0.00000000000698911818/1000.0
>>>>>>> 76e1900c
        # Set it to 186.49 Hz: the 'standard' value
        self.m.F0.value = num_value * num_unit
        self.assertTrue(
                numpy.isclose(self.m.F0.num_value, num_value, atol=1e-13))

        # Now change the units
        self.m.F0.units = str_unit_new
        self.assertTrue(
                numpy.isclose(self.m.F0.num_value, num_value_new, atol=1e-13))

        self.assertTrue(
                numpy.isclose(self.m.F0.num_uncertainty, num_uncertainty_new,
                              atol=1e-13))
        # Change the units back, and then set them implicitly
        self.m.F0.units = str_unit
        self.m.F0.value = num_value_new * num_unit_new
        self.m.F0.uncertainty = num_uncertainty_new * num_unit_new
        self.assertTrue(
                numpy.isclose(self.m.F0.num_value, num_value_new, atol=1e-13))
        self.assertTrue(
                numpy.isclose(self.m.F0.num_uncertainty, num_uncertainty_new,
                              atol=1e-13))
        # Check the ratio, using the old units as a reference
        ratio = self.m.F0.value / (num_value * num_unit)
        ratio_uncertainty = self.m.F0.uncertainty / (num_uncertainty * num_unit)
        self.assertTrue(
                numpy.isclose(ratio.decompose(u.si.bases), 1.0, atol=1e-13))

        self.assertTrue(
                numpy.isclose(ratio_uncertainty.decompose(u.si.bases), 1.0,
                              atol=1e-13))

    def set_num_unit_fail(self):
        """Setting the unit to a non-compatible unit should fail """
        self.m.RAJ.num_unit = u.m

    def test_num_unit(self):
        """Test setting the units """
        self.assertRaises(AttributeError, self.set_num_unit_fail)

    def set_num_to_unit(self):
        """Try to set the numerical value to a unit """
        self.m.RAJ.num_value = u.m

    def set_num_to_quantity(self):
        """Try to set the numerical value to a quantity """
        self.m.RAJ.num_value = 1.0*u.m

    def test_set_num_value(self):
        """Try to set the numerical value of a parameter to various things"""
        self.assertRaises(ValueError, self.set_num_to_unit)
        self.assertRaises(ValueError, self.set_num_to_quantity)

    def test_T0(self):
        """Test setting T0 to a test value"""
        self.m.T0.num_value = 50044.3322
        # I don't understand why this is failing...  something about float128
        # Does not fail for me (both lines)  -- RvH 02/22/2015
        self.assertTrue(numpy.isclose(self.m.T0.num_value, 50044.3322))
        self.assertEqual(self.m.T0.num_value, 50044.3322)

    def set_num_to_none(self):
        """Set T0 to None"""
        self.m.T0.num_value = None

    def set_num_to_string(self):
        """Set T0 to a string"""
        self.m.T0.num_value = 'this is a string'

    def test_num_to_other(self):
        """Test setting the T0 numerical value to a not-number"""
        self.assertRaises(ValueError, self.set_num_to_none)
        self.assertRaises(ValueError, self.set_num_to_string)

    def set_OM_to_none(self):
        """Set OM to None"""
        self.m.OM.value = None

    def set_OM_to_time(self):
        """Set OM to a time"""
        self.m.OM.value = time.Time(54000,format = 'mjd')

    def test_OM(self):
        """Test doing stuff to OM"""
        value = 10.0 * u.deg
        self.m.OM.value = value

        self.assertEqual(self.m.OM.value, value)
        self.assertRaises(ValueError, self.set_OM_to_none)
        self.assertRaises(ValueError, self.set_OM_to_time)

    def test_prefix_value_to_num(self):
        """Test setting the prefix parameter """
        num_value = 51
        num_unit = u.Hz
        self.mp.GLF0_2.value = num_value

        self.assertEqual(self.mp.GLF0_2.value, num_value * num_unit)

        num_value = 50
        self.mp.GLF0_2.num_value = num_value
        self.assertEqual(self.mp.GLF0_2.value, num_value * num_unit)

    def test_prefix_value_str(self):
        """Test setting the prefix parameter from a string"""
        str_value = '50'
        num_value = 50
        num_unit = u.Hz

        self.mp.GLF0_2.value = str_value

        self.assertEqual(self.mp.GLF0_2.value, num_value * num_unit)

    def set_prefix_value_to_unit_fail(self):
        """Set the prefix parameter to an incompatible value"""
        num_value = 50
        num_unit = u.s

        self.mp.GLF0_2.value = num_value * num_unit

    def test_prefix_value_fail(self):
        """Test setting the prefix parameter to an incompatible value"""
        self.assertRaises(ValueError, self.set_prefix_value_to_unit_fail)

    def test_prefix_value1(self):
        self.mp.GLF0_2.value = 50
        assert self.mp.GLF0_2.value == 50 * u.Hz

    def test_prefix_value_str(self):
        self.mp.GLF0_2.value = '50'
        assert self.mp.GLF0_2.value == 50 * u.Hz

    def test_prefix_value_quantity(self):
        self.mp.GLF0_2.value = 50 * u.Hz
        assert self.mp.GLF0_2.value == 50 * u.Hz

    def set_prefix_value1(self):
        self.mp.GLF0_2.value = 100 * u.s
    def test_prefix_value1(self):
        self.assertRaises(ValueError, self.set_prefix_value1)

if __name__ == '__main__':
    pass<|MERGE_RESOLUTION|>--- conflicted
+++ resolved
@@ -59,11 +59,7 @@
         num_unit_new = u.kHz
         str_unit_new = 'kHz'
         num_value_new = 0.18649
-<<<<<<< HEAD
-
-=======
         num_uncertainty_new = 0.00000000000698911818/1000.0
->>>>>>> 76e1900c
         # Set it to 186.49 Hz: the 'standard' value
         self.m.F0.value = num_value * num_unit
         self.assertTrue(
